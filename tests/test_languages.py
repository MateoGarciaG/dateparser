# -*- coding: utf-8 -*-
from __future__ import unicode_literals

from nose_parameterized import parameterized, param

from dateparser.languages import default_language_loader, Language
from dateparser.languages.detection import AutoDetectLanguage, ExactLanguages
from dateparser.conf import settings

from tests import BaseTestCase


class TestBundledLanguages(BaseTestCase):
    def setUp(self):
        super(TestBundledLanguages, self).setUp()
        self.language = NotImplemented
        self.datetime_string = NotImplemented
        self.translation = NotImplemented
        self.tokens = NotImplemented
        self.result = NotImplemented

    @parameterized.expand([
        param('en', "Sep 03 2014", "september 03 2014"),
        param('en', "friday, 03 september 2014", "friday 03 september 2014"),
        # Chinese
        param('zh', "1年11个月", "1 year 11 month"),
        param('zh', "2015年04月08日10:05", "2015-04-08 10:05"),
        param('zh', "2013年04月08日", "2013-04-08"),
        param('zh', "周一", "monday"),
        param('zh', "礼拜一", "monday"),
        param('zh', "周二", "tuesday"),
        param('zh', "礼拜二", "tuesday"),
        param('zh', "周三", "wednesday"),
        param('zh', "礼拜三", "wednesday"),
        param('zh', "星期日 2015年04月08日10:05", "sunday 2015-04-08 10:05"),
        param('zh', "周六 2013年04月08日", "saturday 2013-04-08"),
        # French
        param('fr', "20 Février 2012", "20 february 2012"),
        param('fr', "Mercredi 19 Novembre 2013", "wednesday 19 november 2013"),
        param('fr', "18 octobre 2012 à 19 h 21 min", "18 october 2012  19:21"),
        # German
        param('de', "29. Juni 2007", "29. june 2007"),
        param('de', "Montag 5 Januar, 2015", "monday 5 january 2015"),
        # Spanish
        param('es', "Miércoles 31 Diciembre 2014", "wednesday 31 december 2014"),
        # Italian
        param('it', "Giovedi Maggio 29 2013", "thursday may 29 2013"),
        param('it', "19 Luglio 2013", "19 july 2013"),
        # Portuguese
        param('pt', "22 de dezembro de 2014 às 02:38", "22  december  2014  02:38"),
        # Russian
        param('ru', "5 августа 2014 г. в 12:00", "5 august 2014 year  12:00"),
        # Turkish
        param('tr', "2 Ocak 2015 Cuma, 16:49", "2 january 2015 friday 16:49"),
        # Czech
        param('cs', "22. prosinec 2014 v 2:38", "22. december 2014  2:38"),
        # Dutch
        param('nl', "maandag 22 december 2014 om 2:38", "monday 22 december 2014  2:38"),
        # Romanian
        param('ro', "22 Decembrie 2014 la 02:38", "22 december 2014  02:38"),
        # Polish
        param('pl', "4 stycznia o 13:50", "4 january  13:50"),
        param('pl', "29 listopada 2014 o 08:40", "29 november 2014  08:40"),
        # Ukrainian
        param('uk', "30 листопада 2013 о 04:27", "30 november 2013  04:27"),
        # Belarusian
        param('be', "5 снежня 2015 г. у 12:00", "5 december 2015 year  12:00"),
        param('be', "11 верасня 2015 г. у 12:11", "11 september 2015 year  12:11"),
        param('be', "3 стд 2015 г. у 10:33", "3 january 2015 year  10:33"),
        # Arabic
        param('ar', "6 يناير، 2015، الساعة 05:16 مساءً", "6 january 2015 05:16 pm"),
        param('ar', "7 يناير، 2015، الساعة 11:00 صباحاً", "7 january 2015 11:00 am"),
        # Vietnamese
        param('vi', "Thứ Năm, ngày 8 tháng 1 năm 2015", "thursday 8 january 2015"),
        param('vi', "Thứ Tư, 07/01/2015 | 22:34", "wednesday 07/01/2015  22:34"),
        param('vi', "9 Tháng 1 2015 lúc 15:08", "9 january 2015  15:08"),
        # Thai
        param('th', "เมื่อ กุมภาพันธ์ 09, 2015, 09:27:57 AM", "february 09 2015 09:27:57 am"),
        param('th', "เมื่อ กรกฎาคม 05, 2012, 01:18:06 AM", "july 05 2012 01:18:06 am"),

        # Tagalog
        param('tl', "Biyernes Hulyo 3, 2015", "friday july 3 2015"),
        param('tl', "Pebrero 5, 2015 7:00 pm", "february 5 2015 7:00 pm"),
        # Indonesian
        param('id', "06 Sep 2015", "06 september 2015"),
        param('id', "07 Feb 2015 20:15", "07 february 2015 20:15"),

        # Miscellaneous
        param('en', "2014-12-12T12:33:39-08:00", "2014-12-12 12:33:39-08:00"),
        param('en', "2014-10-15T16:12:20+00:00", "2014-10-15 16:12:20+00:00"),
        param('en', "28 Oct 2014 16:39:01 +0000", "28 october 2014 16:39:01 +0000"),
        param('es', "13 Febrero 2015 a las 23:00", "13 february 2015  23:00"),

        # Danish
        param('da', "Sep 03 2014", "september 03 2014"),
        param('da', "fredag, 03 september 2014", "friday 03 september 2014"),
        param('da', "fredag d. 3 september 2014", "friday  3 september 2014"),

        # Finnish
        param('fi', "maanantai tammikuu 16, 2015", "monday january 16 2015"),
        param('fi', "ma tammi 16, 2015", "monday january 16 2015"),
        param('fi', "tiistai helmikuu 16, 2015", "tuesday february 16 2015"),
        param('fi', "ti helmi 16, 2015", "tuesday february 16 2015"),
        param('fi', "keskiviikko maaliskuu 16, 2015", "wednesday march 16 2015"),
        param('fi', "ke maalis 16, 2015", "wednesday march 16 2015"),
        param('fi', "torstai huhtikuu 16, 2015", "thursday april 16 2015"),
        param('fi', "to huhti 16, 2015", "thursday april 16 2015"),
        param('fi', "perjantai toukokuu 16, 2015", "friday may 16 2015"),
        param('fi', "pe touko 16, 2015", "friday may 16 2015"),
        param('fi', "lauantai kesäkuu 16, 2015", "saturday june 16 2015"),
        param('fi', "la kesä 16, 2015", "saturday june 16 2015"),
        param('fi', "sunnuntai heinäkuu 16, 2015", "sunday july 16 2015"),
        param('fi', "su heinä 16, 2015", "sunday july 16 2015"),
        param('fi', "su elokuu 16, 2015", "sunday august 16 2015"),
        param('fi', "su elo 16, 2015", "sunday august 16 2015"),
        param('fi', "su syyskuu 16, 2015", "sunday september 16 2015"),
        param('fi', "su syys 16, 2015", "sunday september 16 2015"),
        param('fi', "su lokakuu 16, 2015", "sunday october 16 2015"),
        param('fi', "su loka 16, 2015", "sunday october 16 2015"),
        param('fi', "su marraskuu 16, 2015", "sunday november 16 2015"),
        param('fi', "su marras 16, 2015", "sunday november 16 2015"),
        param('fi', "su joulukuu 16, 2015", "sunday december 16 2015"),
        param('fi', "su joulu 16, 2015", "sunday december 16 2015"),

        # Japanese
        param('ja', "午後3時", "pm 3:00"),
        param('ja', "2時", "2:00"),
        param('ja', "11時42分", "11:42"),
        param('ja', "3ヶ月", "3 month"),
        param('ja', "約53か月前", "53 month ago"),
        param('ja', "3月", "march"),
        param('ja', "十二月", "december"),
        param('ja', "2月10日", "2-10"),
        param('ja', "2013年2月", "2013 year february"),
        param('ja', "2013年04月08日", "2013-04-08"),
        param('ja', "2016年03月24日 木曜日 10時05分", "2016-03-24 thursday 10:05"),
        param('ja', "2016年3月20日 21時40分", "2016-3-20 21:40"),
        param('ja', "2016年03月21日 23時05分11秒", "2016-03-21 23:05:11"),
        param('ja', "2016年3月21日(月) 14時48分", "2016-3-21 monday 14:48"),
        param('ja', "2016年3月20日(日) 21時40分", "2016-3-20 sunday 21:40"),
        param('ja', "2016年3月20日 (日) 21時40分", "2016-3-20 sunday 21:40"),
    ])
    def test_translation(self, shortname, datetime_string, expected_translation):
        self.given_bundled_language(shortname)
        self.given_string(datetime_string)
        self.when_datetime_string_translated()
        self.then_string_translated_to(expected_translation)

    @parameterized.expand([
        # English
        param('en', "yesterday", "1 day"),
        param('en', "today", "0 day"),
        param('en', "day before yesterday", "2 day"),
        param('en', "last month", "1 month"),
        param('en', "less than a minute ago", "45 second"),
        # German
        param('de', "vorgestern", "2 day"),
        param('de', "heute", "0 day"),
        param('de', "vor 3 Stunden", "ago 3 hour"),
        param('de', "vor 2 Monaten", "ago 2 month"),
        param('de', "vor 2 Monaten, 2 Wochen", "ago 2 month 2 week"),
        # French
        param('fr', "avant-hier", "2 day"),
        param('fr', "hier", "1 day"),
        param('fr', "aujourd'hui", "0 day"),
        # Spanish
        param('es', "anteayer", "2 day"),
        param('es', "ayer", "1 day"),
        param('es', "ayer a las", "1 day "),
        param('es', "hoy", "0 day"),
        param('es', "hace un horas", "ago 1 hour"),
        param('es', "2 semanas", "2 week"),
        param('es', "2 año", "2 year"),
        # Italian
        param('it', "altro ieri", "2 day"),
        param('it', "ieri", "1 day"),
        param('it', "oggi", "0 day"),
        param('it', "2 settimana fa", "2 week ago"),
        param('it', "2 anno fa", "2 year ago"),
        # Portuguese
        param('pt', "anteontem", "2 day"),
        param('pt', "ontem", "1 day"),
        param('pt', "hoje", "0 day"),
        param('pt', "56 minutos", "56 minute"),
        param('pt', "12 dias", "12 day"),
        param('pt', "há 14 min.", "ago 14 minute."),
        param('pt', "1 segundo atrás", "1 second ago"),
        # Russian
        param('ru', "9 месяцев", "9 month"),
        param('ru', "8 недели", "8 week"),
        param('ru', "7 года", "7 year"),
        param('ru', "позавчера", "2 day"),
        param('ru', "вчера", "1 day"),
        param('ru', "сегодня", "0 day"),
        param('ru', "несколько секунд", "44 second"),
        # Turkish
        param('tr', "dün", "1 day"),
        param('tr', "22 dakika", "22 minute"),
        param('tr', "12 hafta", "12 week"),
        param('tr', "13 yıl", "13 year"),
        # Czech
        param('cs', "40 sekunda", "40 second"),
        param('cs', "4 týden", "4 week"),
        param('cs', "14 roků", "14 year"),
        # Chinese
<<<<<<< HEAD
        param('cn', "昨天", "1 day"),
        param('cn', "前天", "2 day"),
        param('cn', "50 秒", "50 second"),
        param('cn', "7 周", "7 week"),
        param('cn', "12 年", "12 year"),
        param('cn', "半小时前", "30 minute ago"),
=======
        param('zh', "昨天", "1 day"),
        param('zh', "前天", "2 day"),
        param('zh', "50 秒", "50 second"),
        param('zh', "7 周", "7 week"),
        param('zh', "12 年", "12 year"),
        # Danish
        param('da', "i går", "1 day"),
        param('da', "i dag", "0 day"),
        param('da', "sidste måned", "1 month"),
        param('da', "mindre end et minut siden", "45  seconds"),
>>>>>>> 7b05e647
        # Dutch
        param('nl', "17 uur geleden", "17 hour ago"),
        param('nl', "27 jaar geleden", "27 year ago"),
        param('nl', "45 minuten", "45 minute"),
        # Romanian
        param('ro', "23 săptămâni în urmă", "23 week ago"),
        param('ro', "23 săptămâni", "23 week"),
        param('ro', "13 oră", "13 hour"),
        # Arabic
        param('ar', "يومين", "2 day"),
        param('ar', "أمس", "1 day"),
        param('ar', "4 عام", "4 year"),
        param('ar', "منذ 2 ساعات", "ago 2 hour"),
        param('ar', "منذ ساعتين", "ago 2 hour"),
        param('ar', "اليوم السابق", "1 day"),
        param('ar', "اليوم", "0 day"),
        # Polish
        param('pl', "2 godz.", "2 hour"),
        param('pl', "Wczoraj o 07:40", "1 day  07:40"),
        param('pl', "Poniedziałek 8:10 pm", "monday 8:10 pm"),
        # Vietnamese
        param('vi', "2 tuần 3 ngày", "2 week 3 day"),
        param('vi', "21 giờ trước", "21 hour ago"),
        param('vi', "Hôm qua 08:16", "1 day 08:16"),
        param('vi', "Hôm nay 15:39", "0 day 15:39"),
        # French
        param('fr', u"Il y a moins d'une minute", "ago 1 minute"),
        param('fr', u"Il y a moins de 30s", "ago 30 s"),
        # Tagalog
        param('tl', "kahapon", "1 day"),
        param('tl', "ngayon", "0 second"),
        # Ukrainian
        param('uk', "позавчора", "2 day"),
        # Belarusian
        param('be', "9 месяцаў", "9 month"),
        param('be', "8 тыдняў", "8 week"),
        param('be', "1 тыдзень", "1 week"),
        param('be', "2 года", "2 year"),
        param('be', "3 гады", "3 year"),
        param('be', "11 секунд", "11 second"),
        param('be', "учора", "1 day"),
        param('be', "пазаўчора", "2 day"),
        param('be', "сёння", "0 day"),
        param('be', "некалькі хвілін", "2 minute"),
        # Indonesian
        param('id', "baru saja", "0 second"),
        param('id', "hari ini", "0 day"),
        param('id', "kemarin", "1 day"),
        param('id', "kemarin lusa", "2 day"),
        param('id', "sehari yang lalu", "1 day  ago"),
        param('id', "seminggu yang lalu", "1 week  ago"),
        param('id', "sebulan yang lalu", "1 month  ago"),
        param('id', "setahun yang lalu", "1 year  ago"),
        # Finnish
        param('fi', "1 vuosi sitten", "1 year ago"),
        param('fi', "2 vuotta sitten", "2 year ago"),
        param('fi', "3 v sitten", "3 year ago"),
        param('fi', "4 v. sitten", "4 year ago"),
        param('fi', "5 vv. sitten", "5 year ago"),
        param('fi', "1 kuukausi sitten", "1 month ago"),
        param('fi', "2 kuukautta sitten", "2 month ago"),
        param('fi', "3 kk sitten", "3 month ago"),
        param('fi', "1 viikko sitten", "1 week ago"),
        param('fi', "2 viikkoa sitten", "2 week ago"),
        param('fi', "3 vk sitten", "3 week ago"),
        param('fi', "4 vko sitten", "4 week ago"),
        param('fi', "1 päivä sitten", "1 day ago"),
        param('fi', "2 päivää sitten", "2 day ago"),
        param('fi', "3 pv sitten", "3 day ago"),
        param('fi', "4 p. sitten", "4 day ago"),
        param('fi', "5 pvä sitten", "5 day ago"),
        param('fi', "1 tunti sitten", "1 hour ago"),
        param('fi', "2 tuntia sitten", "2 hour ago"),
        param('fi', "3 t sitten", "3 hour ago"),
        param('fi', "1 minuutti sitten", "1 minute ago"),
        param('fi', "2 minuuttia sitten", "2 minute ago"),
        param('fi', "3 min sitten", "3 minute ago"),
        param('fi', "1 sekuntti sitten", "1 second ago"),
        param('fi', "2 sekunttia sitten", "2 second ago"),
        param('fi', "3 s sitten", "3 second ago"),
        param('fi', "eilen", "1 day"),
        param('fi', "tänään", "0 day"),
        # Japanese
        param('ja', "今年", "0 year"),
        param('ja', "去年", "1 year"),
        param('ja', "17年前", "17 year ago"),
        param('ja', "今月", "0 month"),
        param('ja', "先月", "1 month"),
        param('ja', "1ヶ月前", "1 month ago"),
        param('ja', "2ヶ月前", "2 month ago"),
        param('ja', "今週", "0 week"),
        param('ja', "先週", "1 week"),
        param('ja', "先々週", "2 week"),
        param('ja', "2週間前", "2 week ago"),
        param('ja', "3週間", "3 week"),
        param('ja', "今日", "0 day"),
        param('ja', "昨日", "1 day"),
        param('ja', "一昨日", "2 day"),
        param('ja', "3日前", "3 day ago"),
        param('ja', "1時間", "1 hour"),
        param('ja', "23時間前", "23 hour ago"),
        param('ja', "30分", "30 minute"),
        param('ja', "3分間", "3 minute"),
        param('ja', "60秒", "60 second"),
        param('ja', "3秒前", "3 second ago"),
        param('ja', "現在", "now"),
    ])
    def test_freshness_translation(self, shortname, datetime_string, expected_translation):
        # Finnish language use "t" as hour, so empty SKIP_TOKENS.
        if shortname == 'fi':
            skip_tokens = settings.SKIP_TOKENS
            settings.SKIP_TOKENS = []
        settings.NORMALIZE = False
        self.given_bundled_language(shortname)
        self.given_string(datetime_string)
        self.when_datetime_string_translated()
        self.then_string_translated_to(expected_translation)

        # Return the default SKIP_TOKENS.
        if shortname == 'fi':
            settings.SKIP_TOKENS = skip_tokens

    @parameterized.expand([
        param('pt', "sexta-feira, 10 de junho de 2014 14:52",
              ["sexta-feira", " ", "10", " ", "de", " ", "junho", " ", "de", " ", "2014", " ", "14", ":", "52"]),
        param('it', "14_luglio_15", ["14", "luglio", "15"]),
        param('zh', "1年11个月", ["1", "年", "11", "个月"]),
        param('tr', "2 saat önce", ["2", " ", "saat", " ", "önce"]),
        param('fr', "il ya environ 23 heures'", ["il ya", " ", "environ", " ", "23", " ", "heures"]),
        param('de', "Gestern um 04:41", ['Gestern ', 'um', ' ', '04', ':', '41']),
        param('de', "Donnerstag, 8. Januar 2015 um 07:17", ['Donnerstag', ' ', '8', '.', ' ', 'Januar', ' ', '2015', ' ', 'um', ' ', '07', ':', '17']),
        param('ru', "8 января 2015 г. в 9:10", ['8', ' ', 'января', ' ', '2015', ' ', 'г.', ' ', 'в', ' ', '9', ':', '10']),
        param('cs', "6. leden 2015 v 22:29", ['6', '.', ' ', 'leden', ' ', '2015', ' ', 'v', ' ', '22', ':', '29']),
        param('nl', "woensdag 7 januari 2015 om 21:32", ['woensdag', ' ', '7', ' ', 'januari', ' ', '2015', ' ', 'om', ' ', '21', ':', '32']),
        param('ro', "8 Ianuarie 2015 la 13:33", ['8', ' ', 'Ianuarie', ' ', '2015', ' ', 'la', ' ', '13', ':', '33']),
        param('ar', "8 يناير، 2015، الساعة 10:01 صباحاً", ['8', ' ', 'يناير', ' ', '2015', 'الساعة', ' ', '10', ':', '01', ' صباحاً']),
        param('th', "8 มกราคม 2015 เวลา 12:22 น.", ['8', ' ', 'มกราคม', ' ', '2015', ' ', 'เวลา', ' ', '12', ':', '22', ' ', 'น.']),
        param('pl', "8 stycznia 2015 o 10:19", ['8', ' ', 'stycznia', ' ', '2015', ' ', 'o', ' ', '10', ':', '19']),
        param('vi', "Thứ Năm, ngày 8 tháng 1 năm 2015", ["Thứ Năm", " ", "ngày", " ", "8", " tháng ", "1", " ", "năm", " ", "2015"]),
        param('tl', "Biyernes Hulyo 3 2015", ["Biyernes", " ", "Hulyo", " ", "3", " ", "2015"]),
        param('be', "3 верасня 2015 г. у 11:10", ['3', ' ', 'верасня', ' ', '2015', ' ', 'г.', ' ', 'у', ' ', '11', ':', '10']),
        param('id', "3 Juni 2015 13:05:46", ['3', ' ', 'Juni', ' ', '2015', ' ', '13', ':', '05', ':', '46']),
    ])
    def test_split(self, shortname, datetime_string, expected_tokens):
        self.given_bundled_language(shortname)
        self.given_string(datetime_string)
        self.when_datetime_string_splitted()
        self.then_tokens_are(expected_tokens)

    @parameterized.expand([
        param('en', "17th October, 2034 @ 01:08 am PDT", strip_timezone=True),
        param('en', "#@Sept#04#2014", strip_timezone=False),
        param('en', "2014-12-13T00:11:00Z", strip_timezone=False),
        param('de', "Donnerstag, 8. Januar 2015 um 07:17", strip_timezone=False),
        param('da', "Torsdag, 8. januar 2015 kl. 07:17", strip_timezone=False),
        param('ru', "8 января 2015 г. в 9:10", strip_timezone=False),
        param('cs', "Pondělí v 22:29", strip_timezone=False),
        param('nl', "woensdag 7 januari om 21:32", strip_timezone=False),
        param('ro', "8 Ianuarie 2015 la 13:33", strip_timezone=False),
        param('ar', "ساعتين", strip_timezone=False),
        param('tr', "3 hafta", strip_timezone=False),
        param('th', "17 เดือนมิถุนายน", strip_timezone=False),
        param('pl', "przedwczoraj", strip_timezone=False),
        param('fa', "ژانویه 8, 2015، ساعت 15:46", strip_timezone=False),
        param('vi', "2 tuần 3 ngày", strip_timezone=False),
        param('tl', "Hulyo 3, 2015 7:00 pm", strip_timezone=False),
        param('be', "3 верасня 2015 г. у 11:10", strip_timezone=False),
        param('id', "01 Agustus 2015 18:23", strip_timezone=False),
    ])
    def test_applicable_languages(self, shortname, datetime_string, strip_timezone):
        self.given_bundled_language(shortname)
        self.given_string(datetime_string)
        self.when_datetime_string_checked_if_applicable(strip_timezone)
        self.then_language_is_applicable()

    @parameterized.expand([
        param('ru', "08.haziran.2014, 11:07", strip_timezone=False),
        param('ar', "6 دقیقه", strip_timezone=False),
        param('fa', "ساعتين", strip_timezone=False),
        param('cs', "3 hafta", strip_timezone=False),
    ])
    def test_not_applicable_languages(self, shortname, datetime_string, strip_timezone):
        self.given_bundled_language(shortname)
        self.given_string(datetime_string)
        self.when_datetime_string_checked_if_applicable(strip_timezone)
        self.then_language_is_not_applicable()

    def given_string(self, datetime_string):
        self.datetime_string = datetime_string

    def given_bundled_language(self, shorname):
        self.language = default_language_loader.get_language(shorname)

    def when_datetime_string_translated(self):
        self.translation = self.language.translate(self.datetime_string, settings=settings)

    def when_datetime_string_splitted(self, keep_formatting=False):
        self.tokens = self.language._split(self.datetime_string, keep_formatting, settings=settings)

    def when_datetime_string_checked_if_applicable(self, strip_timezone):
        self.result = self.language.is_applicable(self.datetime_string, strip_timezone, settings=settings)

    def then_string_translated_to(self, expected_string):
        self.assertEqual(expected_string, self.translation)

    def then_tokens_are(self, expected_tokens):
        self.assertEqual(expected_tokens, self.tokens)

    def then_language_is_applicable(self):
        self.assertTrue(self.result)

    def then_language_is_not_applicable(self):
        self.assertFalse(self.result)


class BaseLanguageDetectorTestCase(BaseTestCase):
    __test__ = False

    NOT_DETECTED = object()

    def setUp(self):
        super(BaseLanguageDetectorTestCase, self).setUp()
        self.datetime_string = NotImplemented
        self.detector = NotImplemented
        self.detected_language = NotImplemented
        self.known_languages = None

    @parameterized.expand([
        param("1 january 2015", 'en'),
        ])
    def test_valid_dates_detected(self, datetime_string, expected_language):
        self.given_languages(expected_language)
        self.given_detector()
        self.given_string(datetime_string)
        self.when_searching_for_first_applicable_language()
        self.then_language_was_detected(expected_language)

    @parameterized.expand([
        param("foo"),
    ])
    def test_invalid_dates_not_detected(self, datetime_string):
        self.given_languages('en')
        self.given_detector()
        self.given_string(datetime_string)
        self.when_searching_for_first_applicable_language()
        self.then_no_language_was_detected()

    def test_invalid_date_after_valid_date_not_detected(self):
        self.given_languages('en')
        self.given_detector()
        self.given_previosly_detected_string("1 january 2015")
        self.given_string("foo")
        self.when_searching_for_first_applicable_language()
        self.then_no_language_was_detected()

    def test_valid_date_after_invalid_date_detected(self):
        self.given_languages('en')
        self.given_detector()
        self.given_previosly_detected_string("foo")
        self.given_string("1 january 2015")
        self.when_searching_for_first_applicable_language()
        self.then_language_was_detected('en')

    def given_languages(self, *shortnames):
        self.known_languages = [default_language_loader.get_language(shortname)
                                for shortname in shortnames]

    def given_previosly_detected_string(self, datetime_string):
        for _ in self.detector.iterate_applicable_languages(datetime_string, modify=True, settings=settings):
            break

    def given_string(self, datetime_string):
        self.datetime_string = datetime_string

    def given_detector(self):
        raise NotImplementedError

    def when_searching_for_first_applicable_language(self):
        for language in self.detector.iterate_applicable_languages(self.datetime_string, modify=True, settings=settings):
            self.detected_language = language
            break
        else:
            self.detected_language = self.NOT_DETECTED

    def then_language_was_detected(self, shortname):
        self.assertIsInstance(self.detected_language, Language, "Language was not properly detected")
        self.assertEqual(shortname, self.detected_language.shortname)

    def then_no_language_was_detected(self):
        self.assertIs(self.detected_language, self.NOT_DETECTED)


class TestExactLanguages(BaseLanguageDetectorTestCase):
    __test__ = True

    @parameterized.expand([
        param("01-01-12", ['en', 'fr']),
        param("01-01-12", ['tr', 'ar']),
        param("01-01-12", ['ru', 'fr', 'en', 'pl']),
        param("01-01-12", ['en']),
    ])
    def test_exact_languages(self, datetime_string, shortnames):
        self.given_string(datetime_string)
        self.given_known_languages(shortnames)
        self.given_detector()
        self.when_using_exact_languages()
        self.then_exact_languages_were_filtered(shortnames)

    def given_known_languages(self, shortnames):
        self.known_languages = [default_language_loader.get_language(shortname)
                                for shortname in shortnames]

    def given_detector(self):
        self.assertIsInstance(self.known_languages, list, "Require a list of languages to initialize")
        self.assertGreaterEqual(len(self.known_languages), 1, "Could only be initialized with one or more languages")
        self.detector = ExactLanguages(languages=self.known_languages)

    def when_using_exact_languages(self):
        self.exact_languages = self.detector.iterate_applicable_languages(self.datetime_string, modify=True, settings=settings)

    def then_exact_languages_were_filtered(self, shortnames):
        self.assertEqual(set(shortnames), set([lang.shortname for lang in self.exact_languages]))


class BaseAutoDetectLanguageDetectorTestCase(BaseLanguageDetectorTestCase):
    allow_redetection = NotImplemented

    def given_detector(self):
        self.detector = AutoDetectLanguage(languages=self.known_languages, allow_redetection=self.allow_redetection)


class TestAutoDetectLanguageDetectorWithoutRedetection(BaseAutoDetectLanguageDetectorTestCase):
    __test__ = True
    allow_redetection = False


class TestAutoDetectLanguageDetectorWithRedetection(BaseAutoDetectLanguageDetectorTestCase):
    __test__ = True
    allow_redetection = True<|MERGE_RESOLUTION|>--- conflicted
+++ resolved
@@ -203,25 +203,17 @@
         param('cs', "4 týden", "4 week"),
         param('cs', "14 roků", "14 year"),
         # Chinese
-<<<<<<< HEAD
-        param('cn', "昨天", "1 day"),
-        param('cn', "前天", "2 day"),
-        param('cn', "50 秒", "50 second"),
-        param('cn', "7 周", "7 week"),
-        param('cn', "12 年", "12 year"),
-        param('cn', "半小时前", "30 minute ago"),
-=======
         param('zh', "昨天", "1 day"),
         param('zh', "前天", "2 day"),
         param('zh', "50 秒", "50 second"),
         param('zh', "7 周", "7 week"),
         param('zh', "12 年", "12 year"),
+        param('zh', "半小时前", "30 minute ago"),
         # Danish
         param('da', "i går", "1 day"),
         param('da', "i dag", "0 day"),
         param('da', "sidste måned", "1 month"),
         param('da', "mindre end et minut siden", "45  seconds"),
->>>>>>> 7b05e647
         # Dutch
         param('nl', "17 uur geleden", "17 hour ago"),
         param('nl', "27 jaar geleden", "27 year ago"),
