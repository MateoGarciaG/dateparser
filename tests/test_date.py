#!/usr/bin/env python
# -*- coding: utf-8 -*-
from __future__ import unicode_literals

import regex as re
import unittest
from collections import OrderedDict
from datetime import datetime, timedelta

from mock import Mock, patch
from nose_parameterized import parameterized, param
import six

import dateparser
from dateparser import date
from dateparser.date import get_last_day_of_month
from dateparser.conf import settings

from tests import BaseTestCase


class TestDateRangeFunction(BaseTestCase):
    def setUp(self):
        super(TestDateRangeFunction, self).setUp()
        self.result = NotImplemented

    @parameterized.expand([
        param(begin=datetime(2014, 6, 15), end=datetime(2014, 6, 25), expected_length=10)
    ])
    def test_date_range(self, begin, end, expected_length):
        self.when_date_range_generated(begin, end)
        self.then_range_length_is(expected_length)
        self.then_all_dates_in_range_are_present(begin, end)
        self.then_range_is_in_ascending_order()

    @parameterized.expand([
        param(begin=datetime(2014, 4, 15),
              end=datetime(2014, 6, 25),
              expected_months=[(2014, 4), (2014, 5), (2014, 6)]),
        param(begin=datetime(2014, 4, 25),
              end=datetime(2014, 5, 5),
              expected_months=[(2014, 4), (2014, 5)]),
        param(begin=datetime(2014, 4, 5),
              end=datetime(2014, 4, 25),
              expected_months=[(2014, 4)]),
        param(begin=datetime(2014, 4, 25),
              end=datetime(2014, 6, 5),
              expected_months=[(2014, 4), (2014, 5), (2014, 6)]),
    ])
    def test_one_date_for_each_month(self, begin, end, expected_months):
        self.when_date_range_generated(begin, end, months=1)
        self.then_expected_months_are(expected_months)

    @parameterized.expand([
        'year',
        'month',
        'week',
        'day',
        'hour',
        'minute',
        'second',
    ])
    def test_should_reject_easily_mistaken_dateutil_arguments(self, invalid_period):
        self.when_date_range_generated(begin=datetime(2014, 6, 15),
                                       end=datetime(2014, 6, 25),
                                       **{invalid_period: 1})
        self.then_period_was_rejected(invalid_period)

    def when_date_range_generated(self, begin, end, **size):
        try:
            self.result = list(date.date_range(begin, end, **size))
        except Exception as error:
            self.error = error

    def then_expected_months_are(self, expected):
        self.assertEqual(expected,
                         [(d.year, d.month) for d in self.result])

    def then_range_length_is(self, expected_length):
        self.assertEqual(expected_length, len(self.result))

    def then_all_dates_in_range_are_present(self, begin, end):
        date_under_test = begin
        while date_under_test < end:
            self.assertIn(date_under_test, self.result)
            date_under_test += timedelta(days=1)

    def then_range_is_in_ascending_order(self):
        for i in six.moves.range(len(self.result) - 1):
            self.assertLess(self.result[i], self.result[i + 1])

    def then_period_was_rejected(self, period):
        self.then_error_was_raised(ValueError, ['Invalid argument: {}'.format(period)])


class TestGetIntersectingPeriodsFunction(BaseTestCase):
    def setUp(self):
        super(TestGetIntersectingPeriodsFunction, self).setUp()
        self.result = NotImplemented

    @parameterized.expand([
        param(low=datetime(2014, 6, 15), high=datetime(2014, 6, 16), length=1)
    ])
    def test_date_arguments_and_date_range_with_default_post_days(self, low, high, length):
        self.when_intersecting_period_calculated(low, high, period_size='day')
        self.then_all_dates_in_range_are_present(begin=low, end=high)
        self.then_date_range_length_is(length)

    @parameterized.expand([
        param(low=datetime(2014, 4, 15),
              high=datetime(2014, 6, 25),
              expected_results=[datetime(2014, 4, 1), datetime(2014, 5, 1), datetime(2014, 6, 1)]),
        param(low=datetime(2014, 4, 25),
              high=datetime(2014, 5, 5),
              expected_results=[datetime(2014, 4, 1), datetime(2014, 5, 1)]),
        param(low=datetime(2014, 4, 5),
              high=datetime(2014, 4, 25),
              expected_results=[datetime(2014, 4, 1)]),
        param(low=datetime(2014, 4, 25),
              high=datetime(2014, 6, 5),
              expected_results=[datetime(2014, 4, 1), datetime(2014, 5, 1), datetime(2014, 6, 1)]),
        param(low=datetime(2014, 4, 25),
              high=datetime(2014, 4, 25),
              expected_results=[]),
        param(low=datetime(2014, 12, 31),
              high=datetime(2015, 1, 1),
              expected_results=[datetime(2014, 12, 1)]),
    ])
    def test_dates_in_the_intersecting_period_should_use_first_day_when_period_is_month(
        self, low, high, expected_results
    ):
        self.when_intersecting_period_calculated(low, high, period_size='month')
        self.then_results_are(expected_results)

    @parameterized.expand([
        param(low=datetime(2012, 4, 18),
              high=datetime(2014, 9, 22),
              expected_results=[datetime(2012, 1, 1, 0, 0), datetime(2013, 1, 1, 0, 0),datetime(2014, 1, 1, 0, 0)]),
        param(low=datetime(2013, 8, 5),
              high=datetime(2014, 5, 15),
              expected_results=[datetime(2013, 1, 1, 0, 0), datetime(2014, 1, 1, 0, 0)]),
        param(low=datetime(2008, 4, 5),
              high=datetime(2010, 1, 1),
              expected_results=[datetime(2008, 1, 1, 0, 0), datetime(2009, 1, 1, 0, 0)]),
        param(low=datetime(2014, 1, 1),
              high=datetime(2016, 8, 22),
              expected_results=[datetime(2014, 1, 1, 0, 0), datetime(2015, 1, 1, 0, 0), datetime(2016, 1, 1, 0, 0)]),
        param(low=datetime(2001, 7, 11),
              high=datetime(2001, 10, 16),
              expected_results=[datetime(2001, 1, 1, 0, 0)]),
        param(low=datetime(2017, 1, 1),
              high=datetime(2017, 1, 1),
              expected_results=[]),
    ])
    def test_dates_in_the_intersecting_period_should_use_first_month_and_first_day_when_period_is_year(
        self, low, high, expected_results
    ):
        self.when_intersecting_period_calculated(low, high, period_size='year')
        self.then_results_are(expected_results)

    @parameterized.expand([
        param(low=datetime(2014, 4, 15),
              high=datetime(2014, 5, 15),
              period_size='month',
              expected_results=[datetime(2014, 4, 1), datetime(2014, 5, 1)]),
        param(low=datetime(2014, 10, 30, 4, 30),
              high=datetime(2014, 11, 7, 5, 20),
              period_size='week',
              expected_results=[datetime(2014, 10, 27), datetime(2014, 11, 3)]),
        param(low=datetime(2014, 8, 13, 13, 21),
              high=datetime(2014, 8, 14, 14, 7),
              period_size='day',
              expected_results=[datetime(2014, 8, 13), datetime(2014, 8, 14)]),
        param(low=datetime(2014, 5, 11, 22, 4),
              high=datetime(2014, 5, 12, 0, 5),
              period_size='hour',
              expected_results=[datetime(2014, 5, 11, 22, 0),
                                datetime(2014, 5, 11, 23, 0),
                                datetime(2014, 5, 12, 0, 0)]),
        param(low=datetime(2014, 4, 25, 11, 11, 11),
              high=datetime(2014, 4, 25, 11, 12, 11),
              period_size='minute',
              expected_results=[datetime(2014, 4, 25, 11, 11, 0),
                                datetime(2014, 4, 25, 11, 12, 0)]),
        param(low=datetime(2014, 12, 31, 23, 59, 58, 500),
              high=datetime(2014, 12, 31, 23, 59, 59, 600),
              period_size='second',
              expected_results=[datetime(2014, 12, 31, 23, 59, 58, 0),
                                datetime(2014, 12, 31, 23, 59, 59, 0)]),
    ])
    def test_periods(self, low, high, period_size, expected_results):
        self.when_intersecting_period_calculated(low, high, period_size=period_size)
        self.then_results_are(expected_results)

    @parameterized.expand([
        param('years'),
        param('months'),
        param('days'),
        param('hours'),
        param('minutes'),
        param('seconds'),
        param('microseconds'),
        param('some_period'),
    ])
    def test_should_reject_easily_mistaken_dateutil_arguments(self, period_size):
        self.when_intersecting_period_calculated(low=datetime(2014, 6, 15),
                                                 high=datetime(2014, 6, 25),
                                                 period_size=period_size)
        self.then_error_was_raised(ValueError, ['Invalid period: ' + str(period_size)])

    @parameterized.expand([
        param(low=datetime(2014, 4, 15), high=datetime(2014, 4, 14), period_size='month'),
        param(low=datetime(2014, 4, 25), high=datetime(2014, 4, 25), period_size='month'),
    ])
    def test_empty_period(self, low, high, period_size):
        self.when_intersecting_period_calculated(low, high, period_size)
        self.then_period_is_empty()

    def when_intersecting_period_calculated(self, low, high, period_size):
        try:
            self.result = list(date.get_intersecting_periods(low, high, period=period_size))
        except Exception as error:
            self.error = error

    def then_results_are(self, expected_results):
        self.assertEquals(expected_results, self.result)

    def then_date_range_length_is(self, size):
        self.assertEquals(size, len(self.result))

    def then_all_dates_in_range_are_present(self, begin, end):
        date_under_test = begin
        while date_under_test < end:
            self.assertIn(date_under_test, self.result)
            date_under_test += timedelta(days=1)

    def then_period_is_empty(self):
        self.assertEquals([], self.result)


class TestParseWithFormatsFunction(BaseTestCase):
    def setUp(self):
        super(TestParseWithFormatsFunction, self).setUp()
        self.result = NotImplemented

    @parameterized.expand([
        param(date_string='yesterday', date_formats=['%Y-%m-%d']),
    ])
    def test_date_with_not_matching_format_is_not_parsed(self, date_string, date_formats):
        self.when_date_is_parsed_with_formats(date_string, date_formats)
        self.then_date_was_not_parsed()

    @parameterized.expand([
        param(date_string='25-03-14', date_formats=['%d-%m-%y'], expected_result=datetime(2014, 3, 25)),
    ])
    def test_should_parse_date(self, date_string, date_formats, expected_result):
        self.when_date_is_parsed_with_formats(date_string, date_formats)
        self.then_date_was_parsed()
        self.then_parsed_period_is('day')
        self.then_parsed_date_is(expected_result)

    @parameterized.expand([
        param(date_string='09.16', date_formats=['%m.%d'], expected_month=9, expected_day=16),
    ])
    def test_should_use_current_year_for_dates_without_year(
        self, date_string, date_formats, expected_month, expected_day
    ):
        self.given_now(2015, 2, 4)
        self.when_date_is_parsed_with_formats(date_string, date_formats)
        self.then_date_was_parsed()
        self.then_parsed_period_is('day')
        self.then_parsed_date_is(datetime(2015, expected_month, expected_day))

    @parameterized.expand([
        param(date_string='August 2014', date_formats=['%B %Y'], expected_year=2014, expected_month=8),
    ])
    def test_should_use_last_day_of_month_for_dates_without_day(
        self, date_string, date_formats, expected_year, expected_month
    ):
        self.given_now(2014, 8, 12)
        self.when_date_is_parsed_with_formats(date_string, date_formats)
        self.then_date_was_parsed()
        self.then_parsed_period_is('month')
        self.then_parsed_date_is(datetime(year=expected_year,
                                          month=expected_month,
                                          day=get_last_day_of_month(expected_year, expected_month)))

    def given_now(self, year, month, day, **time):
        now = datetime(year, month, day, **time)
        datetime_mock = Mock(wraps=datetime)
        datetime_mock.utcnow = Mock(return_value=now)
        datetime_mock.now = Mock(return_value=now)
        datetime_mock.today = Mock(return_value=now)
        self.add_patch(patch('dateparser.date.datetime', new=datetime_mock))

    def when_date_is_parsed_with_formats(self, date_string, date_formats):
        self.result = date.parse_with_formats(date_string, date_formats, settings)

    def then_date_was_not_parsed(self):
        self.assertIsNotNone(self.result)
        self.assertIsNone(self.result['date_obj'])

    def then_date_was_parsed(self):
        self.assertIsNotNone(self.result)
        self.assertIsNotNone(self.result['date_obj'])

    def then_parsed_date_is(self, date_obj):
        self.assertEquals(date_obj.date(), self.result['date_obj'].date())

    def then_parsed_period_is(self, period):
        self.assertEquals(period, self.result['period'])


class TestDateDataParser(BaseTestCase):
    UNKNOWN_LANGUAGES_EXCEPTION_RE = re.compile(u"Unknown language\(s\): (.+)")
    def setUp(self):
        super(TestDateDataParser, self).setUp()
        self.parser = NotImplemented
        self.result = NotImplemented
        self.multiple_results = NotImplemented

    @parameterized.expand([
        param('10:04am EDT'),
    ])
    def test_time_without_date_should_use_today(self, date_string):
        self.given_parser(settings={'RELATIVE_BASE': datetime(2020, 7, 19)})
        self.when_date_string_is_parsed(date_string)
        self.then_date_was_parsed()
        self.then_parsed_date_is(datetime(2020, 7, 19).date())

    @parameterized.expand([
        # Today
        param('today', days_ago=0),
        param('Today', days_ago=0),
        param('TODAY', days_ago=0),
        param('Сегодня', days_ago=0),
        param('Hoje', days_ago=0),
        param('Oggi', days_ago=0),
        # Yesterday
        param('yesterday', days_ago=1),
        param(' Yesterday \n', days_ago=1),
        param('Ontem', days_ago=1),
        param('Ieri', days_ago=1),
        # Day before yesterday
        param('the day before yesterday', days_ago=2),
        param('The DAY before Yesterday', days_ago=2),
        param('Anteontem', days_ago=2),
        param('Avant-hier', days_ago=2),
        param(u'вчера', days_ago=1),
        param(u'снощи', days_ago=1)
    ])
    def test_temporal_nouns_are_parsed(self, date_string, days_ago):
        self.given_parser()
        self.when_date_string_is_parsed(date_string)
        self.then_date_was_parsed()
        self.then_date_is_n_days_ago(days=days_ago)

    def test_should_not_assume_language_too_early(self):
        dates_to_parse = OrderedDict([(u'07/07/2014', datetime(2014, 7, 7).date()),  # any language
                                      (u'07.jul.2014 | 12:52', datetime(2014, 7, 7).date()),  # en, es, pt, nl
                                      (u'07.ago.2014 | 12:52', datetime(2014, 8, 7).date()),  # es, it, pt
                                      (u'07.feb.2014 | 12:52', datetime(2014, 2, 7).date()),  # en, de, es, it, nl, ro
                                      (u'07.ene.2014 | 12:52', datetime(2014, 1, 7).date())])  # es

        self.given_parser(restrict_to_languages=['en', 'de', 'fr', 'it', 'pt', 'nl', 'ro', 'es', 'ru'],
                          allow_redetect_language=False)
        self.when_multiple_dates_are_parsed(dates_to_parse.keys())
        self.then_all_results_were_parsed()
        self.then_parsed_dates_are(list(dates_to_parse.values()))

    def test_should_enable_redetection_for_multiple_languages(self):
        dates_to_parse = OrderedDict([(u'13 Ago, 2014', datetime(2014, 8, 13).date()),  # es, it, pt
                                      (u'11 Marzo, 2014', datetime(2014, 3, 11).date()),  # es, it
                                      (u'13 Septiembre, 2014', datetime(2014, 9, 13).date()),  # es
                                      (u'13 Setembro, 2014', datetime(2014, 9, 13).date()),  # pt
                                      (u'13 Março, 2014', datetime(2014, 3, 13).date())])  # pt

        self.given_parser(restrict_to_languages=['es', 'it', 'pt'], allow_redetect_language=True)
        self.when_multiple_dates_are_parsed(dates_to_parse.keys())
        self.then_all_results_were_parsed()
        self.then_parsed_dates_are(list(dates_to_parse.values()))

    @parameterized.expand([
        param(date_string=u'11 Marzo, 2014', language='es'),
        param(date_string=u'13 Septiembre, 2014', language='es'),
        param(date_string=u'Сегодня', language='ru'),
        param(date_string=u'Avant-hier', language='fr'),
        param(date_string=u'Anteontem', language='pt'),
        param(date_string=u'ธันวาคม 11, 2014, 08:55:08 PM', language='th'),
        param(date_string=u'Anteontem', language='pt'),
        param(date_string=u'14 aprilie 2014', language='ro'),
        param(date_string=u'11 Ağustos, 2014', language='tr'),
        param(date_string=u'pon 16. čer 2014 10:07:43', language='cs'),
        param(date_string=u'24 януари 2015г.', language='bg')
    ])
    def test_returned_detected_language_should_be(self, date_string, language):
        self.given_parser()
        self.when_date_string_is_parsed(date_string)
        self.then_detected_language(language)

    @parameterized.expand([
        param("2014-10-09T17:57:39+00:00"),
    ])
    def test_get_date_data_should_not_strip_timezone_info(self, date_string):
        self.given_parser()
        self.when_date_string_is_parsed(date_string)
        self.then_date_was_parsed()
        self.then_parsed_date_has_timezone()

    @parameterized.expand([
        param(['ur', 'li'], unknown_languages=[u'ur', u'li']),
        param(['ur', 'en'], unknown_languages=[u'ur']),
        param(['pk'], unknown_languages=[u'pk']),
        ])
    def test_get_date_data_should_raise_error_when_unknown_language_given(self, shortnames, unknown_languages):
        self.given_parser(restrict_to_languages = shortnames)
        self.when_date_string_is_parsed('11 Jan 1999 12:05')
        self.then_languages_are_unknown(unknown_languages)

    @parameterized.expand([
        param(date_string="14 giu 13", date_formats=["%y %B %d"], expected_result=datetime(2014, 6, 13)),
        param(date_string="14_luglio_15", date_formats=["%y_%B_%d"], expected_result=datetime(2014, 7, 15)),
        param(date_string="14_LUGLIO_15", date_formats=["%y_%B_%d"], expected_result=datetime(2014, 7, 15)),
        param(date_string="02/12/2014 \xe0 15:08", date_formats=["%d/%m/%Y \xe0 %H:%M"], expected_result=datetime(2014, 12, 2, 15, 8)),
        param(date_string="10.01.2016, 20:35", date_formats=["%d.%m.%Y, %H:%M"], expected_result=datetime(2016, 1, 10, 20, 35)),
    ])
    def test_parse_date_using_format(self, date_string, date_formats, expected_result):
        self.given_local_tz_offset(0)
        self.given_parser()
        self.when_date_string_is_parsed(date_string, date_formats)
        self.then_date_was_parsed()
        self.then_period_is('day')
        self.then_parsed_datetime_is(expected_result)

    @parameterized.expand([
        param(date_string="11/09/2007", date_formats={"date_formats":["%d/%m/%Y"]}),
        param(date_string="16.09.03 11:55", date_formats=111),
        param(date_string="08-01-1998", date_formats=12.56),
    ])
    def test_parsing_date_using_invalid_type_date_format_must_raise_error(self, date_string, date_formats):
        self.given_local_tz_offset(0)
        self.given_parser()
        self.when_date_string_is_parsed(date_string, date_formats)
        self.then_error_was_raised(TypeError, ["Date formats should be list, tuple or set of strings",
                                                "'{}' object is not iterable".format(type(date_formats).__name__)])

    @parameterized.expand([
        param(date_string={"date":"12/11/1998"}),
        param(date_string=[2017,12,1]),
        param(date_string=2018),
        param(date_string=12.2000),
        param(date_string=datetime(year=2009,month=12,day=7)),
    ])
    def test_parsing_date_using_invalid_type_date_string_must_raise_error(self, date_string):
        self.given_parser()
        self.when_date_string_is_parsed(date_string)
        self.then_error_was_raised(TypeError, ["Input type must be str or unicode"])

    @parameterized.expand([
        param(date_string="2014/11/17 14:56 EDT", expected_result=datetime(2014, 11, 17, 18, 56)),
    ])
    def test_parse_date_with_timezones_not_using_formats(self, date_string, expected_result):
        self.given_parser(settings={'TO_TIMEZONE': 'UTC'})
        self.when_date_string_is_parsed(date_string)
        self.then_date_was_parsed()
        self.then_period_is('day')
        self.result['date_obj'] = self.result['date_obj'].replace(tzinfo=None)
        self.then_parsed_datetime_is(expected_result)

    @parameterized.expand([
        param(date_string="2014/11/17 14:56 EDT",
              date_formats=["%Y/%m/%d %H:%M EDT"],
              expected_result=datetime(2014, 11, 17, 14, 56)),
    ])
    def test_parse_date_with_timezones_using_formats_ignore_timezone(self, date_string, date_formats, expected_result):
        self.given_local_tz_offset(0)
        self.given_parser()
        self.when_date_string_is_parsed(date_string, date_formats)
        self.then_date_was_parsed()
        self.then_period_is('day')
        self.then_parsed_datetime_is(expected_result)

    @parameterized.expand([
        param(date_string="08-08-2014\xa018:29", expected_result=datetime(2014, 8, 8, 18, 29)),
    ])
    def test_should_parse_with_no_break_space_in_dates(self, date_string, expected_result):
        self.given_parser()
        self.when_date_string_is_parsed(date_string)
        self.then_date_was_parsed()
        self.then_period_is('day')
        self.then_parsed_datetime_is(expected_result)

    @parameterized.expand([
        param(date_string="12 jan 1876",
              expected_result=(datetime(1876, 1, 12, 0, 0), 'day', 'en')),
        param(date_string="02/09/16",
              expected_result=(datetime(2016, 2, 9, 0, 0), 'day', 'en')),
        param(date_string="10 giu 2018",
              expected_result=(datetime(2018, 6, 10, 0, 0), 'day', 'it')),
    ])
    def test_get_date_tuple(self,date_string,expected_result):
        self.given_parser()
        self.when_get_date_tuple_is_called(date_string)
        self.then_returned_tuple_is(expected_result)

    def given_now(self, year, month, day, **time):
        datetime_mock = Mock(wraps=datetime)
        datetime_mock.utcnow = Mock(return_value=datetime(year, month, day, **time))
        self.add_patch(
            patch('dateparser.date_parser.datetime', new=datetime_mock)
        )

    def given_parser(self, restrict_to_languages=None, **params):
        self.parser = date.DateDataParser(languages=restrict_to_languages,**params)

    def given_local_tz_offset(self, offset):
        self.add_patch(
            patch.object(dateparser.timezone_parser,
                         'local_tz_offset',
                         new=timedelta(seconds=3600 * offset))
        )

    def when_date_string_is_parsed(self, date_string, date_formats=None):
        try:
            self.result = self.parser.get_date_data(date_string, date_formats)
        except Exception as error:
            self.error = error

    def when_multiple_dates_are_parsed(self, date_strings):
        self.multiple_results = []
        for date_string in date_strings:
            try:
                result = self.parser.get_date_data(date_string)
            except Exception as error:
                result = error
            finally:
                self.multiple_results.append(result)

    def when_get_date_tuple_is_called(self,date_string):
        self.result = self.parser.get_date_tuple(date_string)

    def then_date_was_parsed(self):
        self.assertIsNotNone(self.result['date_obj'])

    def then_date_language(self):
        self.assertIsNotNone(self.result['language'])

    def then_date_is_n_days_ago(self, days):
        today = datetime.now().date()
        expected_date = today - timedelta(days=days)
        self.assertEqual(expected_date, self.result['date_obj'].date())

    def then_all_results_were_parsed(self):
        self.assertNotIn(None, self.multiple_results)

    def then_parsed_dates_are(self, expected_dates):
        self.assertEqual(expected_dates, [result['date_obj'].date() for result in self.multiple_results])

    def then_detected_language(self, language):
        self.assertEqual(language, self.result['language'])

    def then_period_is(self, day):
        self.assertEqual(day, self.result['period'])

    def then_parsed_datetime_is(self, expected_datetime):
        self.assertEqual(expected_datetime, self.result['date_obj'])

    def then_parsed_date_is(self, expected_date):
        self.assertEqual(expected_date, self.result['date_obj'].date())

    def then_parsed_date_has_timezone(self):
        self.assertTrue(hasattr(self.result['date_obj'], 'tzinfo'))

<<<<<<< HEAD
=======
    def then_returned_tuple_is(self,expected_tuple):
        self.assertEqual(expected_tuple, self.result)


class TestParserInitialization(BaseTestCase):
    UNKNOWN_LANGUAGES_EXCEPTION_RE = re.compile(u"Unknown language\(s\): (.+)")

    def setUp(self):
        super(TestParserInitialization, self).setUp()
        self.result = NotImplemented

    @parameterized.expand([
        param(['ur', 'li'], unknown_languages=[u'ur', u'li']),
        param(['ur', 'en'], unknown_languages=[u'ur']),
        param(['pk'], unknown_languages=[u'pk']),
        ])
    def test_should_raise_error_when_unknown_language_given(self, shortnames, unknown_languages):
        self.when_parser_is_initialized(languages=shortnames)
        self.then_languages_are_unknown(unknown_languages)

    def when_parser_is_initialized(self, **params):
        try:
            self.parser = date.DateDataParser(**params)
        except Exception as error:
            self.error = error

>>>>>>> 53084340
    def then_languages_are_unknown(self, unknown_languages):
        self.assertIsInstance(self.error, ValueError)
        match = self.UNKNOWN_LANGUAGES_EXCEPTION_RE.match(str(self.error))
        self.assertTrue(match)
        languages = match.group(1).split(", ")
        six.assertCountEqual(self, languages, [repr(l) for l in unknown_languages])

class TestSanitizeDate(BaseTestCase):
    def test_remove_year_in_russian(self):
        self.assertEqual(date.sanitize_date(u'2005г.'), u'2005 ')
        self.assertEqual(date.sanitize_date(u'2005 г.'), u'2005 ')
        self.assertEqual(date.sanitize_date(u'Авг.'), u'Авг.')


if __name__ == '__main__':
    unittest.main()<|MERGE_RESOLUTION|>--- conflicted
+++ resolved
@@ -14,6 +14,8 @@
 import dateparser
 from dateparser import date
 from dateparser.date import get_last_day_of_month
+from dateparser.languages.loader import LanguageDataLoader
+from dateparser.languages.loader import default_language_loader
 from dateparser.conf import settings
 
 from tests import BaseTestCase
@@ -571,35 +573,10 @@
     def then_parsed_date_has_timezone(self):
         self.assertTrue(hasattr(self.result['date_obj'], 'tzinfo'))
 
-<<<<<<< HEAD
-=======
     def then_returned_tuple_is(self,expected_tuple):
         self.assertEqual(expected_tuple, self.result)
 
 
-class TestParserInitialization(BaseTestCase):
-    UNKNOWN_LANGUAGES_EXCEPTION_RE = re.compile(u"Unknown language\(s\): (.+)")
-
-    def setUp(self):
-        super(TestParserInitialization, self).setUp()
-        self.result = NotImplemented
-
-    @parameterized.expand([
-        param(['ur', 'li'], unknown_languages=[u'ur', u'li']),
-        param(['ur', 'en'], unknown_languages=[u'ur']),
-        param(['pk'], unknown_languages=[u'pk']),
-        ])
-    def test_should_raise_error_when_unknown_language_given(self, shortnames, unknown_languages):
-        self.when_parser_is_initialized(languages=shortnames)
-        self.then_languages_are_unknown(unknown_languages)
-
-    def when_parser_is_initialized(self, **params):
-        try:
-            self.parser = date.DateDataParser(**params)
-        except Exception as error:
-            self.error = error
-
->>>>>>> 53084340
     def then_languages_are_unknown(self, unknown_languages):
         self.assertIsInstance(self.error, ValueError)
         match = self.UNKNOWN_LANGUAGES_EXCEPTION_RE.match(str(self.error))
@@ -607,6 +584,7 @@
         languages = match.group(1).split(", ")
         six.assertCountEqual(self, languages, [repr(l) for l in unknown_languages])
 
+
 class TestSanitizeDate(BaseTestCase):
     def test_remove_year_in_russian(self):
         self.assertEqual(date.sanitize_date(u'2005г.'), u'2005 ')
