--- conflicted
+++ resolved
@@ -11,21 +11,8 @@
 :class:`DateDataParser <dateparser.date.DateDataParser>` provides an alternate and efficient way
 to control language detection behavior.
 
-<<<<<<< HEAD
-The instance of :class:`DateDataParser <dateparser.date.DateDataParser>` reduces the number
-of applicable languages, until only one or no language is left. It
-assumes the previously detected language for all the subsequent dates supplied.
-
-This class wraps around the core :mod:`dateparser` functionality, and by default
-assumes that all of the dates fed to it are in the same language.
-
-.. autoclass:: dateparser.date.DateDataParser
-   :members: get_date_data
-
-=======
 The instance of :class:`DateDataParser <dateparser.date.DateDataParser>` caches the found
 languages and will prioritize them when trying to parse the next string.
->>>>>>> bc0424ab
 
 :class:`dateparser.date.DateDataParser` can also be initialized with known languages:
 
@@ -33,181 +20,6 @@
     >>> ddp.get_date_data('vr jan 24, 2014 12:49')
     DateData(date_obj=datetime.datetime(2014, 1, 24, 12, 49), period='day', locale='nl', is_relative=None)
     >>> ddp.get_date_data('18.10.14 um 22:56 Uhr')
-<<<<<<< HEAD
     DateData(date_obj=datetime.datetime(2014, 10, 18, 22, 56), period='day', locale='de', is_relative=None)
     >>> ddp.get_date_data('11 July 2012')
-    DateData(date_obj=None, period='day', locale=None, is_relative=None)
-
-
-Settings
-========
-
-:mod:`dateparser`'s parsing behavior can be configured by supplying settings as a dictionary to `settings` argument in `dateparser.parse` or :class:`DateDataParser <dateparser.date.DateDataParser>` constructor.
-
-All supported `settings` with their usage examples are given below:
-
-
-Date Order
-++++++++++
-
-``DATE_ORDER`` specifies the order in which date components `year`, `month` and `day` are expected while parsing ambiguous dates. It defaults to ``MDY`` which translates to `month` first, `day` second and `year` last order. Characters `M`, `D` or `Y` can be shuffled to meet required order. For example, ``DMY`` specifies `day` first, `month` second and `year` last order:
-
-    >>> parse('15-12-18 06:00')  # assumes default order: MDY
-    datetime.datetime(2018, 12, 15, 6, 0)  # since 15 is not a valid value for Month, it is swapped with Day's
-    >>> parse('15-12-18 06:00', settings={'DATE_ORDER': 'YMD'})
-    datetime.datetime(2015, 12, 18, 6, 0)
-
-``PREFER_LANGUAGE_DATE_ORDER`` defaults to ``True``. Most languages have a default ``DATE_ORDER`` specified for them. For example, for French it is ``DMY``:
-
-   >>> # parsing ambiguous date
-   >>> parse('02-03-2016')  # assumes english language, uses MDY date order
-   datetime.datetime(2016, 2, 3, 0, 0)
-   >>> parse('le 02-03-2016')  # detects french, hence, uses DMY date order
-   datetime.datetime(2016, 3, 2, 0, 0)
-
-.. note:: There's no language level default ``DATE_ORDER`` associated with `en` language. That's why it assumes ``MDY`` which is :obj:``settings <dateparser.conf.settings>`` default. If the language has a default `DATE_ORDER` associated, supplying custom date order will not be applied unless we set `PREFER_LANGUAGE_DATE_ORDER` to `False`:
-
-    >>> parse('le 02-03-2016', settings={'DATE_ORDER': 'MDY'})
-    datetime.datetime(2016, 3, 2, 0, 0)  # MDY didn't apply
-
-    >>> parse('le 02-03-2016', settings={'DATE_ORDER': 'MDY', 'PREFER_LANGUAGE_DATE_ORDER': False})
-    datetime.datetime(2016, 2, 3, 0, 0)  # MDY worked!
-
-
-Timezone Related Configurations
-+++++++++++++++++++++++++++++++
-
-
-``TIMEZONE`` defaults to local timezone. When specified, resultant :class:`datetime <datetime.datetime>` is localized with the given timezone.
-
-    >>> parse('January 12, 2012 10:00 PM', settings={'TIMEZONE': 'US/Eastern'})
-    datetime.datetime(2012, 1, 12, 22, 0)
-
-``TO_TIMEZONE`` defaults to None. When specified, resultant :class:`datetime <datetime.datetime>` converts according to the supplied timezone:
-
-    >>> settings = {'TIMEZONE': 'UTC', 'TO_TIMEZONE': 'US/Eastern'}
-    >>> parse('January 12, 2012 10:00 PM', settings=settings)
-    datetime.datetime(2012, 1, 12, 17, 0)
-
-``RETURN_AS_TIMEZONE_AWARE`` is a flag to toggle between timezone aware/naive dates:
-
-    >>> parse('30 mins ago', settings={'RETURN_AS_TIMEZONE_AWARE': True})
-    datetime.datetime(2017, 3, 13, 1, 43, 10, 243565, tzinfo=<DstTzInfo 'Asia/Karachi' PKT+5:00:00 STD>)
-
-    >>> parse('12 Feb 2015 10:56 PM EST', settings={'RETURN_AS_TIMEZONE_AWARE': False})
-    datetime.datetime(2015, 2, 12, 22, 56)
-
-
-
-Handling Incomplete Dates
-+++++++++++++++++++++++++
-
-``PREFER_DAY_OF_MONTH`` This option comes handy when the date string is missing the day part. It defaults to ``current`` and can have ``first`` and ``last`` denoting first and last day of months respectively as values:
-
-    >>> from dateparser import parse
-    >>> parse('December 2015')  # default behavior
-    datetime.datetime(2015, 12, 16, 0, 0)
-    >>> parse('December 2015', settings={'PREFER_DAY_OF_MONTH': 'last'})
-    datetime.datetime(2015, 12, 31, 0, 0)
-    >>> parse('December 2015', settings={'PREFER_DAY_OF_MONTH': 'first'})
-    datetime.datetime(2015, 12, 1, 0, 0)
-
-``PREFER_DATES_FROM`` defaults to ``current_period`` and can have ``past`` and ``future`` as values.
-
-If date string is missing some part, this option ensures consistent results depending on the ``past`` or ``future`` preference, for example, assuming current date is `June 16, 2015`:
-
-    >>> from dateparser import parse
-    >>> parse('March')
-    datetime.datetime(2015, 3, 16, 0, 0)
-    >>> parse('March', settings={'PREFER_DATES_FROM': 'future'})
-    datetime.datetime(2016, 3, 16, 0, 0)
-    >>> # parsing with preference set for 'past'
-    >>> parse('August', settings={'PREFER_DATES_FROM': 'past'})
-    datetime.datetime(2015, 8, 15, 0, 0)
-
-``RELATIVE_BASE`` allows setting the base datetime to use for interpreting partial or relative date strings.
-Defaults to the current date and time.
-
-For example, assuming current date is `June 16, 2015`:
-
-    >>> from dateparser import parse
-    >>> parse('14:30')
-    datetime.datetime(2015, 6, 16, 14, 30)
-    >>> parse('14:30', settings={'RELATIVE_BASE': datetime.datetime(2020, 1, 1)})
-    datetime.datetime(2020, 1, 1, 14, 30)
-    >>> parse('tomorrow', settings={'RELATIVE_BASE': datetime.datetime(2020, 1, 1)})
-    datetime.datetime(2020, 1, 2, 0, 0)
-
-``STRICT_PARSING`` defaults to ``False``.
-
-When set to ``True`` if missing any of ``day``, ``month`` or ``year`` parts, it does not return any result altogether.:
-
-    >>> parse('March', settings={'STRICT_PARSING': True})
-    None
-
-``RETURN_TIME_AS_PERIOD`` returns `time` as period in date object, if time component was present in date string.
-Defaults to ``False``.
-
-    >>> ddp = DateDataParser(settings={'RETURN_TIME_AS_PERIOD': True})
-    >>> ddp.get_date_data('vr jan 24, 2014 12:49')
-    DateData(date_obj=datetime.datetime(2014, 1, 24, 12, 49), period='time', locale='nl', is_relative=None)
-
-``PARSERS`` is a list of names of parsers to try, allowing to customize which
-parsers are tried against the input date string, and in which order they are
-tried.
-
-The following parsers exist:
-
--   ``'timestamp'``: If the input string starts with 10 digits, optionally
-    followed by additional digits or a period (``.``), those first 10 digits
-    are interpreted as `Unix time <https://en.wikipedia.org/wiki/Unix_time>`_.
-
--   ``'relative-time'``: Parses dates and times expressed in relation to the
-    current date and time (e.g. “1 day ago”, “in 2 weeks”).
-
--   ``'custom-formats'``: Parses dates that match one of the date formats in
-    the list of the ``date_formats`` parameter of :func:`dateparser.parse` or
-    :meth:`DateDataParser.get_date_data
-    <dateparser.date.DateDataParser.get_date_data>`.
-
--   ``'absolute-time'``: Parses dates and times expressed in absolute form
-    (e.g. “May 4th”, “1991-05-17”). It takes into account settings such as
-    ``DATE_ORDER`` or ``PREFER_LOCALE_DATE_ORDER``.
-
-
-:data:`dateparser.settings.default_parsers` contains the default value of
-``PARSERS`` (the list above, in that order) and can be used to write code that
-changes the parsers to try without skipping parsers that may be added to
-Dateparser in the future. For example, to ignore relative times:
-
-    >>> from dateparser.settings import default_parsers
-    >>> parsers = [parser for parser in default_parsers if parser != 'relative-time']
-    >>> parse('today', settings={'PARSERS': parsers})
-
-
-``REQUIRE_PARTS`` This option ensures results are dates that have all specified parts. It defaults to ``[]`` and can include ``day``, ``month`` and/or ``year``.
-
-For example, assuming current date is `June 16, 2019`:
-
-    >>> parse('2012') # default behavior
-    datetime.datetime(2012, 6, 16, 0, 0)
-    >>> parse('2012', settings={'REQUIRE_PARTS': ['month']})
-    None
-    >>> parse('March 2012', settings={'REQUIRE_PARTS': ['day']})
-    None
-    >>> parse('March 12, 2012', settings={'REQUIRE_PARTS': ['day']})
-    datetime.datetime(2012, 3, 12, 0, 0)
-    >>> parse('March 12, 2012', settings={'REQUIRE_PARTS': ['day', 'month', 'year']})
-    datetime.datetime(2012, 3, 12, 0, 0)
-
-Language Detection
-++++++++++++++++++
-
-``SKIP_TOKENS`` is a ``list`` of tokens to discard while detecting language. Defaults to ``['t']`` which skips T in iso format datetime string .e.g. ``2015-05-02T10:20:19+0000``.:
-
-    >>> from dateparser.date import DateDataParser
-    >>> DateDataParser(settings={'SKIP_TOKENS': ['de']}).get_date_data('27 Haziran 1981 de')  # Turkish (at 27 June 1981)
-    DateData(date_obj=datetime.datetime(1981, 6, 27, 0, 0), period='day', locale='tr', is_relative=None)
-=======
-    {'date_obj': datetime.datetime(2014, 10, 18, 22, 56), 'period': 'day'}
->>>>>>> bc0424ab
+    DateData(date_obj=None, period='day', locale=None, is_relative=None)