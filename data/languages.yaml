base:
    skip: [" ", ".", ",", ";", "-", "/", "'", "|", "@", "[", "]", "，"]

<<<<<<< HEAD
languageorder: ['en', 'ar', 'be', 'bg', 'cs', 'da', 'de', 'es', 'fa', 'fi', 'fr', 'he', 'hu', 'id', 'it', 'ja', 'nl', 'pl', 'pt', 'ro', 'ru', 'th', 'tl', 'tr', 'uk', 'vi', 'zh']

ar: !include languagefiles/ar.yaml
be: !include languagefiles/be.yaml
bg: !include languagefiles/bg.yaml
=======
languageorder: ['en', 'ar', 'be', 'bn', 'cs', 'da', 'de', 'es', 'fa', 'fi', 'fr', 'he', 'hu', 'id', 'it', 'ja', 'nl', 'pl', 'pt', 'ro', 'ru', 'th', 'tl', 'tr', 'uk', 'vi', 'zh']

ar: !include languagefiles/ar.yaml
be: !include languagefiles/be.yaml
bn: !include languagefiles/bn.yaml
>>>>>>> 61e4d990
cs: !include languagefiles/cs.yaml
da: !include languagefiles/da.yaml
de: !include languagefiles/de.yaml
en: !include languagefiles/en.yaml
es: !include languagefiles/es.yaml
fa: !include languagefiles/fa.yaml
fi: !include languagefiles/fi.yaml
fr: !include languagefiles/fr.yaml
he: !include languagefiles/he.yaml
hu: !include languagefiles/hu.yaml
id: !include languagefiles/id.yaml
it: !include languagefiles/it.yaml
ja: !include languagefiles/ja.yaml
nl: !include languagefiles/nl.yaml
pl: !include languagefiles/pl.yaml
pt: !include languagefiles/pt.yaml
ro: !include languagefiles/ro.yaml
ru: !include languagefiles/ru.yaml
th: !include languagefiles/th.yaml
tl: !include languagefiles/tl.yaml
tr: !include languagefiles/tr.yaml
uk: !include languagefiles/uk.yaml
vi: !include languagefiles/vi.yaml
zh: !include languagefiles/zh.yaml<|MERGE_RESOLUTION|>--- conflicted
+++ resolved
@@ -1,19 +1,12 @@
 base:
     skip: [" ", ".", ",", ";", "-", "/", "'", "|", "@", "[", "]", "，"]
 
-<<<<<<< HEAD
-languageorder: ['en', 'ar', 'be', 'bg', 'cs', 'da', 'de', 'es', 'fa', 'fi', 'fr', 'he', 'hu', 'id', 'it', 'ja', 'nl', 'pl', 'pt', 'ro', 'ru', 'th', 'tl', 'tr', 'uk', 'vi', 'zh']
+languageorder: ['en', 'ar', 'be', 'bg', 'bn', 'cs', 'da', 'de', 'es', 'fa', 'fi', 'fr', 'he', 'hu', 'id', 'it', 'ja', 'nl', 'pl', 'pt', 'ro', 'ru', 'th', 'tl', 'tr', 'uk', 'vi', 'zh']
 
 ar: !include languagefiles/ar.yaml
 be: !include languagefiles/be.yaml
 bg: !include languagefiles/bg.yaml
-=======
-languageorder: ['en', 'ar', 'be', 'bn', 'cs', 'da', 'de', 'es', 'fa', 'fi', 'fr', 'he', 'hu', 'id', 'it', 'ja', 'nl', 'pl', 'pt', 'ro', 'ru', 'th', 'tl', 'tr', 'uk', 'vi', 'zh']
-
-ar: !include languagefiles/ar.yaml
-be: !include languagefiles/be.yaml
 bn: !include languagefiles/bn.yaml
->>>>>>> 61e4d990
 cs: !include languagefiles/cs.yaml
 da: !include languagefiles/da.yaml
 de: !include languagefiles/de.yaml
