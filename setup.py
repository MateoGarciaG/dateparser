import re
import io
from setuptools import setup, find_packages

open_as_utf = lambda x: io.open(x, encoding='utf-8')

(__version__, ) = re.findall(r"__version__.*\s*=\s*[']([^']+)[']",
                             open('dateparser/__init__.py').read())

readme = re.sub(r':members:.+|..\sautomodule::.+|:class:|:func:', '', open_as_utf('README.rst').read())
readme = re.sub(r'`Settings`_', '`Settings`', readme)
readme = re.sub(r'`Contributing`_', '`Contributing`', readme)
history = re.sub(r':mod:|:class:|:func:', '', open_as_utf('HISTORY.rst').read())


test_requirements = open('tests/requirements.txt').read().splitlines()

setup(
    name='dateparser',
    version=__version__,
    description='Date parsing library designed to parse dates from HTML pages',
    long_description=readme + '\n\n' + history,
    author='Scrapinghub',
    author_email='info@scrapinghub.com',
    url='https://github.com/scrapinghub/dateparser',
    project_urls={
        'History': 'https://dateparser.readthedocs.io/en/latest/history.html',
    },
    packages=find_packages(exclude=('tests', 'tests.*')),
    include_package_data=True,
    install_requires=[
        'python-dateutil',
        'pytz',
        # https://bitbucket.org/mrabarnett/mrab-regex/issues/314/import-error-no-module-named
        'regex !=2019.02.19; platform.python_implementation != "PyPy"',
        # temporary workaround for: https://github.com/scrapinghub/dateparser/issues/565
        'regex==2019.01.24; platform.python_implementation == "PyPy"',
        'tzlocal',
    ],
    extras_require={
<<<<<<< HEAD
        'calendars:python_version>="3.6"': ['hijri-converter', 'convertdate'],
        'calendars:python_version<"3.6"': ['convertdate'],
=======
        'calendars:python_version<"3.6"': ['convertdate'],
        'calendars:python_version>="3.6"': ['hijri-converter', 'convertdate'],
>>>>>>> e4f2b255
    },
    license="BSD",
    zip_safe=False,
    keywords='dateparser',
    python_requires='>=2.7, !=3.0.*, !=3.1.*, !=3.2.*, !=3.3.*, !=3.4.*',
    classifiers=[
        'Development Status :: 2 - Pre-Alpha',
        'Intended Audience :: Developers',
        'License :: OSI Approved :: BSD License',
        'Natural Language :: English',
        'Programming Language :: Python :: 2',
        'Programming Language :: Python :: 2.7',
        'Programming Language :: Python :: 3',
        'Programming Language :: Python :: 3.5',
        'Programming Language :: Python :: 3.6',
        'Programming Language :: Python :: 3.7',
        'Programming Language :: Python :: 3.8',
        'Programming Language :: Python :: 3.9',
        'Programming Language :: Python :: Implementation :: CPython',
        'Programming Language :: Python :: Implementation :: PyPy'
    ],
)<|MERGE_RESOLUTION|>--- conflicted
+++ resolved
@@ -38,13 +38,8 @@
         'tzlocal',
     ],
     extras_require={
-<<<<<<< HEAD
-        'calendars:python_version>="3.6"': ['hijri-converter', 'convertdate'],
-        'calendars:python_version<"3.6"': ['convertdate'],
-=======
         'calendars:python_version<"3.6"': ['convertdate'],
         'calendars:python_version>="3.6"': ['hijri-converter', 'convertdate'],
->>>>>>> e4f2b255
     },
     license="BSD",
     zip_safe=False,
