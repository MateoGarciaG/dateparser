--- conflicted
+++ resolved
@@ -1,9 +1,6 @@
 python-dateutil>=2.3
 PyYAML
-<<<<<<< HEAD
 regex
-=======
 jdatetime
 umalqurra
-pytz
->>>>>>> 1bf82a7e
+pytz